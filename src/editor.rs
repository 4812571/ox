// Editor.rs - Controls the editor and brings everything together
use crate::config::{KeyBinding, RawKey, Reader, Status, Theme};
use crate::document::{TabType, Type};
use crate::highlight::Token;
use crate::oxa::interpret_line;
use crate::undo::{reverse, BankType};
use crate::util::{title, trim_end, Exp};
use crate::{log, Document, Event, Row, Size, Terminal, VERSION};
use clap::App;
use crossterm::event::{Event as InputEvent, KeyCode, KeyEvent, KeyModifiers};
use crossterm::style::{Attribute, Color, SetBackgroundColor, SetForegroundColor};
use crossterm::ErrorKind;
use regex::Regex;
use std::collections::HashMap;
use std::ffi::OsStr;
use std::fs::OpenOptions;
use std::io::{BufRead, BufReader, Error, ErrorKind as Iek, Write};
use std::path::Path;
use std::process::{Command, Stdio};
use std::time::{Duration, Instant};
use unicode_width::UnicodeWidthStr;

// Set up color resets
pub const RESET_BG: SetBackgroundColor = SetBackgroundColor(Color::Reset);
pub const RESET_FG: SetForegroundColor = SetForegroundColor(Color::Reset);

// Set up offset rules
pub const OFFSET: usize = 1;

// Macro for running shell commands within the editor
macro_rules! shell {
    ($command:expr, $confirm:expr, $root:expr) => {
        // Execute a shell command
        let command = if $root {
            Command::new("sudo")
                .arg("bash")
                .arg("-c")
                .arg($command)
                .stdout(Stdio::piped())
                .spawn()
        } else {
            Command::new("bash")
                .arg("-c")
                .arg($command)
                .stdout(Stdio::piped())
                .spawn()
        };
        if let Ok(s) = command {
            log!("Shell", "Command requested");
            if let Ok(s) = s
                .stdout
                .ok_or_else(|| Error::new(Iek::Other, "Could not capture standard output."))
            {
                // Go back into canonical mode to restore normal operation
                Terminal::exit();
                log!("Shell", "Ready to go");
                // Stream the input and output of the command to the current stdout
                BufReader::new(s)
                    .lines()
                    .filter_map(std::result::Result::ok)
                    .for_each(|line| println!("{}", line));
                // Wait for user to press enter, then reenter raw mode
                log!("Shell", "Exited");
                if $confirm {
                    println!("Shell command exited. Press [Return] to continue");
                    let mut output = String::new();
                    let _ = std::io::stdin().read_line(&mut output);
                }
                Terminal::enter();
            } else {
                log!("Failure to open standard output", "");
            }
        } else {
            log!(
                "Failure to run command",
                format!(
                    "{} {:?}",
                    $command,
                    Command::new($command).stdout(Stdio::piped()).spawn()
                )
            );
        }
    };
}

// Enum for holding prompt events
enum PromptEvent {
    Update,
    CharPress(bool),
    KeyPress(KeyCode),
}

// For representing positions
#[derive(Clone, Copy, Debug, Eq, PartialEq)]
pub struct Position {
    pub x: usize,
    pub y: usize,
}

// Enum for direction
#[derive(Clone, Copy, Debug)]
pub enum Direction {
    Up,
    Down,
    Left,
    Right,
}

// The main editor struct
pub struct Editor {
    pub config: Reader,                      // Storage for configuration
    pub status: Status,                      // Holding the status of the config
    config_path: String,                     // Holds the file path of the config file
    quit: bool,                              // Toggle for cleanly quitting the editor
    term: Terminal,                          // For the handling of the terminal
    doc: Vec<Document>,                      // For holding our document
    tab: usize,                              // Holds the number of the current tab
    last_keypress: Option<Instant>,          // For holding the time of the last input event
    keypress: KeyBinding,                    // For holding the last keypress event
    exp: Exp,                                // For holding expressions
    position_bank: HashMap<usize, Position>, // Bank for cursor positions
    row_bank: HashMap<usize, Row>,           // Bank for lines
    theme: String,                           // Currently used theme
}

// Implementing methods for our editor struct / class
impl Editor {
    pub fn new(args: App) -> Result<Self, ErrorKind> {
        // Create a new editor instance
        let args = args.get_matches();
        // Set up terminal
        let term = Terminal::new()?;
        // Set up the arguments
        let files: Vec<&str> = args.values_of("files").unwrap_or_default().collect();
        let config_path = args.value_of("config").unwrap_or_default();
        let mut config = Reader::read(config_path);
        // Check for fallback colours
        if config.0.theme.fallback {
            let max = Terminal::availablility();
            log!("Available Colours", max);
            if max != 24 {
                // Fallback to 16 bit colours
                config.0.highlights.insert(
                    "16fallback".to_string(),
                    [
                        ("comments".to_string(), (128, 128, 128)),
                        ("keywords".to_string(), (0, 0, 255)),
                        ("namespaces".to_string(), (0, 0, 255)),
                        ("references".to_string(), (0, 0, 128)),
                        ("strings".to_string(), (0, 128, 0)),
                        ("characters".to_string(), (0, 128, 128)),
                        ("digits".to_string(), (0, 128, 128)),
                        ("booleans".to_string(), (0, 255, 0)),
                        ("functions".to_string(), (0, 128, 128)),
                        ("structs".to_string(), (0, 128, 128)),
                        ("macros".to_string(), (128, 0, 128)),
                        ("attributes".to_string(), (0, 128, 128)),
                        ("headers".to_string(), (0, 128, 128)),
                        ("symbols".to_string(), (128, 128, 0)),
                        ("global".to_string(), (0, 255, 0)),
                        ("operators".to_string(), (0, 128, 128)),
                        ("regex".to_string(), (0, 255, 0)),
                        ("search_inactive".to_string(), (128, 128, 128)),
                        ("search_active".to_string(), (0, 128, 128)),
                    ]
                    .iter()
                    .cloned()
                    .collect(),
                );
                config.0.theme = Theme {
                    transparent_editor: false,
                    editor_bg: (0, 0, 0),
                    editor_fg: (255, 255, 255),
                    status_bg: (128, 128, 128),
                    status_fg: (255, 255, 255),
                    line_number_fg: (255, 255, 255),
                    line_number_bg: (0, 0, 0),
                    active_tab_fg: (255, 255, 255),
                    inactive_tab_fg: (255, 255, 255),
                    active_tab_bg: (128, 128, 128),
                    inactive_tab_bg: (0, 0, 0),
                    warning_fg: (255, 255, 0),
                    error_fg: (255, 0, 0),
                    info_fg: (255, 255, 255),
                    default_theme: "16fallback".to_string(),
                    fallback: true,
                };
            }
        }
        // Read in documents
        let mut documents = vec![];
        if files.is_empty() {
            documents.push(Document::new(
                &config.0,
                &config.1,
                args.is_present("readonly"),
            ));
        } else {
            for file in &files {
                documents.push(Document::from(
                    &config.0,
                    &config.1,
                    file,
                    args.is_present("readonly"),
                ));
            }
        }
        // Calculate neater paths
        for d in &mut documents {
            d.correct_path(&term.size);
        }
        // Create the new editor instance
        Ok(Self {
            quit: false,
            // Display information about the config file into text for the status line
            term,
            tab: 0,
            doc: documents,
            last_keypress: None,
            keypress: KeyBinding::Unsupported,
            config: config.0.clone(),
            config_path: config_path.to_string(),
            status: config.1,
            exp: Exp::new(),
            position_bank: HashMap::new(),
            row_bank: HashMap::new(),
            theme: config.0.theme.default_theme,
        })
    }
    pub fn run(&mut self) {
        // Run the editor instance
        log!("Ox opened", "Ox was opened successfully");
        while !self.quit {
            self.update();
            self.process_input();
        }
        // Leave alternative screen and disable raw mode
        Terminal::exit();
    }
    fn read_event(&mut self) -> InputEvent {
        // Wait until a key, mouse or terminal resize event
        loop {
            if let Ok(true) = crossterm::event::poll(Duration::from_millis(16)) {
                if let Ok(key) = crossterm::event::read() {
                    // When a keypress was detected
                    self.last_keypress = Some(Instant::now());
                    return key;
                }
            } else {
                // Check for a period of inactivity
                if let Some(time) = self.last_keypress {
                    // Check to see if it's over the config undo period
                    if time.elapsed().as_secs() >= self.config.general.undo_period {
                        // Commit the undo changes to the stack
                        self.doc[self.tab].undo_stack.commit();
                        self.last_keypress = None;
                    }
                }
            }
        }
    }
    fn key_event_to_ox_key(key: KeyCode, modifiers: KeyModifiers) -> KeyBinding {
        // Convert crossterm's complicated key structure into Ox's simpler one
        let inner = match key {
            KeyCode::Char(c) => RawKey::Char(c),
            KeyCode::BackTab => RawKey::BackTab,
            KeyCode::Insert => RawKey::Insert,
            KeyCode::Esc => RawKey::Esc,
            KeyCode::Backspace => RawKey::Backspace,
            KeyCode::Tab => RawKey::Tab,
            KeyCode::Enter => RawKey::Enter,
            KeyCode::Delete => RawKey::Delete,
            KeyCode::Null => RawKey::Null,
            KeyCode::PageUp => RawKey::PageUp,
            KeyCode::PageDown => RawKey::PageDown,
            KeyCode::Home => RawKey::Home,
            KeyCode::End => RawKey::End,
            KeyCode::Up => RawKey::Up,
            KeyCode::Down => RawKey::Down,
            KeyCode::Left => RawKey::Left,
            KeyCode::Right => RawKey::Right,
            KeyCode::F(i) => return KeyBinding::F(i),
        };
        match modifiers {
            KeyModifiers::CONTROL => KeyBinding::Ctrl(inner),
            KeyModifiers::ALT => KeyBinding::Alt(inner),
            KeyModifiers::SHIFT => KeyBinding::Shift(inner),
            KeyModifiers::NONE => KeyBinding::Raw(inner),
            _ => KeyBinding::Unsupported,
        }
    }
    fn process_key(&mut self, key: KeyEvent) {
        self.doc[self.tab].show_welcome = false;
        let cursor = self.doc[self.tab].cursor;
        let offset = self.doc[self.tab].offset;
        let current = Position {
            x: cursor.x + offset.x,
            y: cursor.y + offset.y - OFFSET,
        };
        let ox_key = Editor::key_event_to_ox_key(key.code, key.modifiers);
        self.keypress = ox_key;
        match ox_key {
            KeyBinding::Raw(RawKey::Enter) => {
                self.doc[self.tab].redo_stack.empty();
                if current.x == 0 {
                    // Return key pressed at the start of the line
                    self.execute(Event::InsertLineAbove(current), false);
                } else if current.x == self.doc[self.tab].rows[current.y].length() {
                    // Return key pressed at the end of the line
                    self.execute(Event::InsertLineBelow(current), false);
                    self.execute(Event::MoveCursor(1, Direction::Down), false);
                } else {
                    // Return key pressed in the middle of the line
                    self.execute(Event::SplitDown(current, current), false);
                }
            }
            KeyBinding::Raw(RawKey::Tab) => {
                self.doc[self.tab].redo_stack.empty();
                self.execute(Event::InsertTab(current), false);
            }
            KeyBinding::Raw(RawKey::Backspace) => {
                self.doc[self.tab].redo_stack.empty();
                self.execute(
                    if current.x == 0 && current.y != 0 {
                        // Backspace at the start of a line
                        Event::SpliceUp(current, current)
                    } else if current.x == 0 {
                        return;
                    } else {
                        // Backspace in the middle of a line
                        let row = self.doc[self.tab].rows[current.y].clone();
                        let chr = row
                            .ext_chars()
                            .get(current.x.saturating_add(1))
                            .map_or(" ", |chr| *chr);
                        let current = Position {
                            x: current.x.saturating_sub(UnicodeWidthStr::width(chr)),
                            y: current.y,
                        };
                        Event::Deletion(current, chr.parse().unwrap_or(' '))
                    },
                    false,
                );
            }
            // Detect control and alt and function key bindings
            KeyBinding::Ctrl(_) | KeyBinding::Alt(_) | KeyBinding::F(_) => {
                if let Some(commands) = self.config.keys.get(&ox_key) {
                    for i in commands.clone() {
                        self.text_to_event(&i);
                    }
                }
            }
            KeyBinding::Raw(RawKey::Char(c)) | KeyBinding::Shift(RawKey::Char(c)) => {
                self.doc[self.tab].redo_stack.empty();
                self.execute(Event::Insertion(current, c), false);
            }
            KeyBinding::Raw(RawKey::Up) => self.execute(Event::MoveCursor(1, Direction::Up), false),
            KeyBinding::Raw(RawKey::Down) => {
                self.execute(Event::MoveCursor(1, Direction::Down), false)
            }
            KeyBinding::Raw(RawKey::Left) => {
                self.execute(Event::MoveCursor(1, Direction::Left), false)
            }
            KeyBinding::Raw(RawKey::Right) => {
                self.execute(Event::MoveCursor(1, Direction::Right), false)
            }
            KeyBinding::Raw(RawKey::PageDown) => self.execute(Event::PageDown, false),
            KeyBinding::Raw(RawKey::PageUp) => self.execute(Event::PageUp, false),
            KeyBinding::Raw(RawKey::Home) => self.execute(Event::Home, false),
            KeyBinding::Raw(RawKey::End) => self.execute(Event::End, false),
            _ => (),
        }
    }
    fn process_input(&mut self) {
        // Read a key and act on it
        match self.read_event() {
            InputEvent::Key(key) => self.process_key(key),
            InputEvent::Resize(width, height) => {
                // Terminal resize event
                self.term.size = Size {
                    width: width as usize,
                    height: height as usize,
                };
                // Move cursor if needed
                let size = self.term.size.height.saturating_sub(3);
                if self.doc[self.tab].cursor.y > size && size != 0 {
                    // Prevent cursor going off the screen and breaking everything
                    self.doc[self.tab].cursor.y = size;
                }
                // Re-render everything to the new size
                self.update();
            }
            InputEvent::Mouse(_) => (),
        }
    }
    fn new_document(&mut self) {
        // Create a new document
        self.doc
            .push(Document::new(&self.config, &self.status, false));
        self.tab = self.doc.len().saturating_sub(1);
    }
    fn open_document(&mut self, file: Option<String>) {
        // Open a document
        let to_open = if let Some(path) = file {
            // File was specified
            path
        } else if let Some(path) = self.prompt("Open", ": ", &|_, _, _| {}) {
            // Ask for a file and open it
            path
        } else {
            // User cancelled
            return;
        };
        if let Some(doc) = Document::open(&self.config, &self.status, &to_open, false) {
            // Overwrite the current document
            self.doc.push(doc);
            self.tab = self.doc.len().saturating_sub(1);
        } else {
            self.doc[self.tab].set_command_line("File couldn't be opened".to_string(), Type::Error);
        }
    }
    fn save_document(&mut self, file: Option<String>, prompt: bool) {
        // Save the document
        let save = if let Some(file) = file {
            // File was specified
            file
        } else {
            // File not specified
            if prompt {
                // Save as
                if let Some(path) = self.prompt("Save as", ": ", &|_, _, _| {}) {
                    path
                } else {
                    // User cancelled
                    return;
                }
            } else {
                // Use current document
                self.doc[self.tab].path.clone()
            }
        };
        if self.doc[self.tab].path != save && Path::new(&save).exists() {
            // File already exists, possible loss of data
            self.doc[self.tab]
                .set_command_line(format!("File {} already exists", save), Type::Error);
            return;
        }
        // Attempt document save
        let tab_width = self.config.general.tab_width;
        if self.doc[self.tab].save(&save, tab_width).is_ok() {
            // The document saved successfully
            let ext = save.split('.').last().unwrap_or(&"");
            self.doc[self.tab].dirty = false;
            self.doc[self.tab].set_command_line(
                format!("File saved to \"{}\" successfully", save),
                Type::Info,
            );
            // Update the current documents details in case of filetype change
            self.doc[self.tab].last_save_index = self.doc[self.tab].undo_stack.len();
            self.doc[self.tab].kind = Document::identify(&save).0.to_string();
            self.doc[self.tab].icon = Document::identify(&save).1.to_string();
            self.doc[self.tab].name = Path::new(&save)
                .file_name()
                .unwrap_or_else(|| OsStr::new(&save))
                .to_str()
                .unwrap_or(&save)
                .to_string();
            self.doc[self.tab].path = save.clone();
            self.doc[self.tab].regex = Reader::get_syntax_regex(&self.config, ext);
        } else if save.is_empty() {
            // The document couldn't save due to an empty name
            self.doc[self.tab].set_command_line(
                "Filename is blank, please specify file name".to_string(),
                Type::Error,
            );
        } else {
            // The document couldn't save due to permission errors / invalid name
            self.doc[self.tab]
                .set_command_line(format!("Failed to save file to \"{}\"", save), Type::Error);
        }
        // Commit to undo stack on document save
        self.execute(Event::Commit, false);
    }
    fn save_every_document(&mut self) {
        // Save every document in the editor
        let tab_width = self.config.general.tab_width;
        let mut successes = 0;
        let mut failiures = 0;
        for i in 0..self.doc.len() {
            let path = self.doc[i].path.clone();
            if self.doc[i].save(&path, tab_width).is_ok() {
                // The document saved successfully
                self.doc[i].dirty = false;
                successes += 1;
            } else {
                // The document couldn't save due to permission errors
                failiures += 1;
            }
            self.doc[i].set_command_line(
                format!("Saved {} documents, {} failed", successes, failiures),
                Type::Info,
            );
            // Commit to undo stack on document save
            self.execute(Event::Commit, false);
        }
    }
    fn quit_document(&mut self, force: bool) {
        // For handling a quit event
        if let KeyBinding::Ctrl(_) | KeyBinding::Alt(_) = self.keypress {
            if force || self.dirty_prompt(self.keypress, "quit") {
                if self.doc.len() <= 1 {
                    // Quit Ox
                    self.quit = true;
                    return;
                } else if self.tab == self.doc.len().saturating_sub(1) {
                    // Close current tab and move right
                    self.doc.remove(self.tab);
                    self.tab -= 1;
                } else {
                    // Close current tab and move left
                    self.doc.remove(self.tab);
                }
                self.doc[self.tab].set_command_line("Closed tab".to_string(), Type::Info);
            }
        }
    }
    fn quit_all(&mut self, force: bool) {
        // Quit all the documents in the editor
        self.tab = 0;
        while !self.quit {
            self.execute(Event::Quit(force), false);
        }
    }
    fn next_tab(&mut self) {
        // Move to the next tab
        if self.tab.saturating_add(1) < self.doc.len() {
            self.tab = self.tab.saturating_add(1);
        }
    }
    fn prev_tab(&mut self) {
        // Move to the previous tab
        self.tab = self.tab.saturating_sub(1);
    }
    pub fn shell(&mut self, mut command: String, substitution: bool, root: bool, confirm: bool) {
        if substitution {
            let file =
                self.doc[self.tab].render(self.doc[self.tab].tabs, self.config.general.tab_width);
            command = command.replacen("%F", &self.doc[self.tab].path, 1);
            command = command.replacen("%C", &file, 1);
        }
        shell!(&command, confirm, root);
    }
    pub fn execute(&mut self, event: Event, reversed: bool) {
        // Event executor
        if self.doc[self.tab].read_only && Editor::will_edit(&event) {
            return;
        }
        match event {
            Event::New => self.new_document(),
            Event::Open(file) => self.open_document(file),
            Event::Save(file, prompt) => self.save_document(file, prompt),
            Event::SaveAll => self.save_every_document(),
            Event::Quit(force) => self.quit_document(force),
            Event::QuitAll(force) => self.quit_all(force),
            Event::NextTab => self.next_tab(),
            Event::PrevTab => self.prev_tab(),
            Event::Search => self.search(),
            Event::Replace => self.replace(),
            Event::ReplaceAll => self.replace_all(),
            Event::Cmd => self.cmd(),
            Event::Shell(command, confirm, substitution, root) => {
                self.shell(command, confirm, substitution, root)
            }
            Event::ReloadConfig => {
                let config = Reader::read(&self.config_path);
                self.config = config.0;
                self.doc[self.tab].cmd_line = Document::config_to_commandline(&config.1);
            }
            Event::Theme(name) => {
                self.theme = name;
                self.doc[self.tab].mass_redraw();
                self.update();
            }
            Event::MoveWord(direction) => match direction {
                Direction::Left => self.doc[self.tab].word_left(&self.term.size),
                Direction::Right => self.doc[self.tab].word_right(&self.term.size),
<<<<<<< HEAD
                _ => {}
=======
                _ => {},
>>>>>>> 77122694
            },
            Event::GotoCursor(pos) => {
                let rows = &self.doc[self.tab].rows;
                if rows.len() > pos.y && rows[pos.y].length() >= pos.x {
                    self.doc[self.tab].goto(pos, &self.term.size);
                }
            }
            Event::MoveCursor(magnitude, direction) => {
                for _ in 0..magnitude {
                    self.doc[self.tab].move_cursor(
                        match direction {
                            Direction::Up => KeyCode::Up,
                            Direction::Down => KeyCode::Down,
                            Direction::Left => KeyCode::Left,
                            Direction::Right => KeyCode::Right,
                        },
                        &self.term.size,
                        self.config.general.wrap_cursor,
                    );
                }
            }
            Event::Commit => self.doc[self.tab].undo_stack.commit(),
            Event::Store(kind, bank) => {
                let cursor = self.doc[self.tab].cursor;
                let offset = self.doc[self.tab].offset;
                let current = Position {
                    x: cursor.x + offset.x,
                    y: cursor.y + offset.y - OFFSET,
                };
                match kind {
                    BankType::Cursor => {
                        self.position_bank.insert(bank, current);
                    }
                    BankType::Line => {
                        self.row_bank
                            .insert(bank, self.doc[self.tab].rows[current.y].clone());
                    }
                }
            }
            Event::Load(kind, bank) => {
                let cursor = self.doc[self.tab].cursor;
                let offset = self.doc[self.tab].offset;
                let current = Position {
                    x: cursor.x + offset.x,
                    y: cursor.y + offset.y - OFFSET,
                };
                match kind {
                    BankType::Cursor => {
                        let cursor = *self.position_bank.get(&bank).unwrap_or(&current);
                        self.doc[self.tab].goto(cursor, &self.term.size);
                    }
                    BankType::Line => {
                        if let Some(row) = self.row_bank.get(&bank) {
                            self.doc[self.tab].rows[current.y] = row.clone();
                        }
                    }
                }
            }
            Event::Home => self.doc[self.tab].leap_cursor(KeyCode::Home, &self.term.size),
            Event::End => self.doc[self.tab].leap_cursor(KeyCode::End, &self.term.size),
            Event::PageUp => self.doc[self.tab].leap_cursor(KeyCode::PageUp, &self.term.size),
            Event::PageDown => self.doc[self.tab].leap_cursor(KeyCode::PageDown, &self.term.size),
            Event::Undo => self.undo(),
            Event::Redo => self.redo(),
            // Event is a document event, send to current document
            _ => self.doc[self.tab].execute(event, reversed, &self.term.size, &self.config),
        }
        self.doc[self.tab].recalculate_graphemes();
    }
    fn cmd(&mut self) {
        // Recieve macro command
        if let Some(command) = self.prompt(":", "", &|s, e, _| {
            if let PromptEvent::KeyPress(KeyCode::Esc) = e {
                s.doc[s.tab].set_command_line("".to_string(), Type::Info);
            }
        }) {
            // Parse and Lex instruction
            for command in command.split('|') {
                self.text_to_event(command);
            }
        }
    }
    fn execute_macro(&mut self, command: &str) {
        // Work out number of times to execute it
        let mut command = command.to_string();
        let times = if let Ok(times) = command.split(' ').next().unwrap_or("").parse::<usize>() {
            command = command.split(' ').skip(1).collect::<Vec<_>>().join(" ");
            times
        } else {
            1
        };
        // Build and execute the macro
        for _ in 0..times {
            for i in self.config.macros[&command].clone() {
                self.text_to_event(&i);
            }
        }
    }
    fn text_to_event(&mut self, command: &str) {
        let command = command.trim_start_matches(' ');
        let mut cmd = command.split(' ');
        let actual_command;
        let times = if let Ok(repeat) = cmd.next().unwrap_or_default().parse::<usize>() {
            actual_command = cmd.collect::<Vec<_>>().join(" ");
            repeat
        } else {
            actual_command = command.to_string();
            1
        };
        for _ in 0..times {
            if self.config.macros.contains_key(&actual_command) {
                self.execute_macro(&actual_command);
            } else {
                let cursor = self.doc[self.tab].cursor;
                let offset = self.doc[self.tab].offset;
                let instruction = interpret_line(
                    &actual_command,
                    &Position {
                        x: cursor.x + offset.x,
                        y: cursor.y + offset.y - OFFSET,
                    },
                    self.doc[self.tab].graphemes,
                    &self.doc[self.tab].rows,
                );
                // Execute the instruction
                if let Some(instruct) = instruction {
                    for i in instruct {
                        if Editor::will_edit(&i) {
                            self.doc[self.tab].redo_stack.empty();
                        }
                        self.execute(i, false);
                    }
                    self.doc[self.tab].undo_stack.commit();
                }
            }
        }
    }
    pub fn will_edit(event: &Event) -> bool {
        matches!(event, Event::SpliceUp(_, _)
            | Event::SplitDown(_, _)
            | Event::InsertLineAbove(_)
            | Event::InsertLineBelow(_)
            | Event::Deletion(_, _)
            | Event::Insertion(_, _)
            | Event::InsertTab(_)
            | Event::DeleteTab(_)
            | Event::DeleteLine(_, _, _)
            | Event::UpdateLine(_, _, _, _)
            | Event::ReplaceAll
            | Event::Replace
            | Event::Overwrite(_, _))
    }
    pub fn undo(&mut self) {
        self.doc[self.tab].undo_stack.commit();
        if let Some(events) = self.doc[self.tab].undo_stack.pop() {
            for event in events.clone() {
                if let Some(reversed) = reverse(event, self.doc[self.tab].rows.len()) {
                    for i in reversed {
                        self.execute(i, true);
                    }
                    self.update();
                }
            }
            self.doc[self.tab]
                .redo_stack
                .append(events.into_iter().rev().collect());
        } else {
            self.doc[self.tab].set_command_line("Empty Undo Stack".to_string(), Type::Error);
        }
        if self.doc[self.tab].undo_stack.len() == self.doc[self.tab].last_save_index {
            self.doc[self.tab].dirty = false;
        }
    }
    pub fn redo(&mut self) {
        if let Some(events) = self.doc[self.tab].redo_stack.pop() {
            for event in events {
                self.execute(event, false);
                self.update();
            }
        } else {
            self.doc[self.tab].set_command_line("Empty Redo Stack".to_string(), Type::Error);
        }
    }
    fn refresh_view(&mut self) {
        let offset = self.doc[self.tab].offset.y;
        for o in self.doc[self.tab]
            .rows
            .iter_mut()
            .skip(offset)
            .take(self.term.size.width)
        {
            o.updated = true;
        }
    }
    fn highlight_bg_tokens(&mut self, t: &str, current: Position) -> Option<()> {
        let occurances = self.doc[self.tab].find_all(t)?;
        for i in &mut self.doc[self.tab].rows {
            i.bg_syntax.clear();
        }
        if !t.is_empty() {
            for o in occurances {
                self.doc[self.tab].rows[o.y].bg_syntax.insert(
                    o.x,
                    Token {
                        span: (o.x, o.x + UnicodeWidthStr::width(t)),
                        data: t.to_string(),
                        kind: Reader::rgb_bg(
                            self.config.highlights[&self.theme][if o == current {
                                "search_active"
                            } else {
                                "search_inactive"
                            }],
                        )
                        .to_string(),
                        priority: 10,
                    },
                );
            }
        }
        None
    }
    fn search(&mut self) {
        // For searching the file
        let initial_cursor = self.doc[self.tab].cursor;
        let initial_offset = self.doc[self.tab].offset;
        let initial = Position {
            x: initial_cursor.x + initial_offset.x,
            y: initial_cursor.y + initial_offset.y - OFFSET,
        };
        // Ask for a search term after saving the current cursor position
        self.prompt("Search", ": ", &|s, e, t| {
            // Find all occurances in the document
            let current = Position {
                x: s.doc[s.tab].cursor.x + s.doc[s.tab].offset.x,
                y: s.doc[s.tab].cursor.y + s.doc[s.tab].offset.y - OFFSET,
            };
            match e {
                PromptEvent::KeyPress(c) => match c {
                    KeyCode::Up | KeyCode::Left => {
                        if let Some(p) = s.doc[s.tab].find_prev(t, &current) {
                            s.doc[s.tab].goto(p, &s.term.size);
                            s.refresh_view();
                            s.highlight_bg_tokens(&t, p);
                        }
                    }
                    KeyCode::Down | KeyCode::Right => {
                        if let Some(p) = s.doc[s.tab].find_next(t, &current) {
                            s.doc[s.tab].goto(p, &s.term.size);
                            s.refresh_view();
                            s.highlight_bg_tokens(&t, p);
                        }
                    }
                    KeyCode::Esc => {
                        s.doc[s.tab].cursor = initial_cursor;
                        s.doc[s.tab].offset = initial_offset;
                    }
                    _ => (),
                },
                PromptEvent::CharPress(backspace) => {
                    // Highlight the tokens
                    if backspace {
                        s.highlight_bg_tokens(&t, initial);
                    }
                    if let Some(p) = s.doc[s.tab].find_next(t, &initial) {
                        s.doc[s.tab].goto(p, &s.term.size);
                        s.refresh_view();
                        s.highlight_bg_tokens(&t, p);
                    } else {
                        s.doc[s.tab].goto(initial, &s.term.size);
                        s.highlight_bg_tokens(&t, initial);
                    }
                }
                PromptEvent::Update => (),
            }
        });
        // User cancelled or found what they were looking for
        for i in &mut self.doc[self.tab].rows {
            i.bg_syntax.clear();
        }
        self.doc[self.tab].set_command_line("Search exited".to_string(), Type::Info);
    }
    fn replace(&mut self) {
        // Replace text within the document
        let initial_cursor = self.doc[self.tab].cursor;
        let initial_offset = self.doc[self.tab].offset;
        let current = Position {
            x: self.doc[self.tab].cursor.x + self.doc[self.tab].offset.x,
            y: self.doc[self.tab].cursor.y + self.doc[self.tab].offset.y - OFFSET,
        };
        // After saving the cursor position, ask the user for the information
        if let Some(target) = self.prompt("Replace", ": ", &|_, _, _| {}) {
            let re = if let Ok(re) = Regex::new(&target) {
                re
            } else {
                self.doc[self.tab].set_command_line("Invalid Regex".to_string(), Type::Error);
                return;
            };
            self.highlight_bg_tokens(&target, current);
            if let Some(arrow) = self.prompt("With", ": ", &|_, _, _| {}) {
                if let Some(p) = self.doc[self.tab].find_next(&target, &current) {
                    self.doc[self.tab].goto(p, &self.term.size);
                    self.highlight_bg_tokens(&target, p);
                    self.update();
                }
                loop {
                    // Read an event
                    let key = if let InputEvent::Key(key) = self.read_event() {
                        key
                    } else {
                        continue;
                    };
                    let current = Position {
                        x: self.doc[self.tab].cursor.x + self.doc[self.tab].offset.x,
                        y: self.doc[self.tab].cursor.y + self.doc[self.tab].offset.y - OFFSET,
                    };
                    match key.code {
                        KeyCode::Up | KeyCode::Left => {
                            if let Some(p) = self.doc[self.tab].find_prev(&target, &current) {
                                self.doc[self.tab].goto(p, &self.term.size);
                                self.highlight_bg_tokens(&target, p);
                            }
                        }
                        KeyCode::Down | KeyCode::Right => {
                            if let Some(p) = self.doc[self.tab].find_next(&target, &current) {
                                self.doc[self.tab].goto(p, &self.term.size);
                                self.highlight_bg_tokens(&target, p);
                            }
                        }
                        KeyCode::Char('y') | KeyCode::Enter | KeyCode::Char(' ') => {
                            self.doc[self.tab].undo_stack.commit();
                            let before = self.doc[self.tab].rows[current.y].clone();
                            let after = Row::from(&*re.replace_all(&before.string, &arrow[..]));
                            self.doc[self.tab].rows[current.y] = after.clone();
                            self.highlight_bg_tokens(&target, current);
                            if before.string != after.string {
                                self.doc[self.tab].undo_stack.push(Event::UpdateLine(
                                    current,
                                    0,
                                    Box::new(before),
                                    Box::new(after),
                                ));
                            }
                        }
                        KeyCode::Esc => {
                            self.doc[self.tab].cursor = initial_cursor;
                            self.doc[self.tab].offset = initial_offset;
                            self.doc[self.tab]
                                .set_command_line("Replace finished".to_string(), Type::Info);
                            break;
                        }
                        _ => (),
                    }
                    self.update();
                }
            }
            for i in &mut self.doc[self.tab].rows {
                i.bg_syntax.clear();
            }
        }
    }
    fn replace_all(&mut self) {
        // Replace all occurances of a substring
        if let Some(target) = self.prompt("Replace all", ": ", &|_, _, _| {}) {
            let re = if let Ok(re) = Regex::new(&target) {
                re
            } else {
                return;
            };
            if let Some(arrow) = self.prompt("With", ": ", &|_, _, _| {}) {
                // Find all occurances
                let search_points = if let Some(t) = self.doc[self.tab].find_all(&target) {
                    t
                } else {
                    vec![]
                };
                for p in search_points {
                    let before = self.doc[self.tab].rows[p.y].clone();
                    let after = Row::from(&*re.replace_all(&before.string, &arrow[..]));
                    self.doc[self.tab].rows[p.y] = after.clone();
                    if before.string != after.string {
                        self.doc[self.tab].undo_stack.push(Event::UpdateLine(
                            Position { x: 0, y: p.y },
                            0,
                            Box::new(before),
                            Box::new(after),
                        ));
                    }
                }
            }
        }
        // Exit message
        self.doc[self.tab].set_command_line("Replace finished".to_string(), Type::Info);
    }
    fn dirty_prompt(&mut self, key: KeyBinding, subject: &str) -> bool {
        // For events that require changes to the document
        if self.doc[self.tab].dirty {
            // Handle unsaved changes
            self.doc[self.tab].set_command_line(
                format!("Unsaved Changes! {:?} to force {}", key, subject),
                Type::Warning,
            );
            self.update();
            if let InputEvent::Key(KeyEvent {
                code: c,
                modifiers: m,
            }) = self.read_event()
            {
                let ox_key = Editor::key_event_to_ox_key(c, m);
                match ox_key {
                    KeyBinding::Raw(RawKey::Enter) => return true,
                    KeyBinding::Ctrl(_) | KeyBinding::Alt(_) => {
                        if ox_key == key {
                            return true;
                        } else {
                            self.doc[self.tab].set_command_line(
                                format!("{} cancelled", title(subject)),
                                Type::Info,
                            );
                        }
                    }
                    _ => self.doc[self.tab]
                        .set_command_line(format!("{} cancelled", title(subject)), Type::Info),
                }
            }
        } else {
            return true;
        }
        false
    }
    fn prompt(
        &mut self,
        prompt: &str,
        ending: &str,
        func: &dyn Fn(&mut Self, PromptEvent, &str),
    ) -> Option<String> {
        // Create a new prompt
        self.doc[self.tab].set_command_line(format!("{}{}", prompt, ending), Type::Info);
        self.update();
        let mut result = String::new();
        'p: loop {
            if let InputEvent::Key(KeyEvent {
                code: c,
                modifiers: m,
            }) = self.read_event()
            {
                match Editor::key_event_to_ox_key(c, m) {
                    KeyBinding::Raw(RawKey::Enter) => {
                        // Exit on enter key
                        break 'p;
                    }
                    KeyBinding::Raw(RawKey::Char(c)) | KeyBinding::Shift(RawKey::Char(c)) => {
                        // Update the prompt contents
                        result.push(c);
                        func(self, PromptEvent::CharPress(false), &result)
                    }
                    KeyBinding::Raw(RawKey::Backspace) => {
                        // Handle backspace event
                        result.pop();
                        func(self, PromptEvent::CharPress(true), &result)
                    }
                    KeyBinding::Raw(RawKey::Esc) => {
                        // Handle escape key
                        func(self, PromptEvent::KeyPress(c), &result);
                        return None;
                    }
                    _ => func(self, PromptEvent::KeyPress(c), &result),
                }
            }
            self.doc[self.tab]
                .set_command_line(format!("{}{}{}", prompt, ending, result), Type::Info);
            func(self, PromptEvent::Update, &result);
            self.update();
        }
        Some(result)
    }
    fn update(&mut self) {
        // Move the cursor and render the screen
        Terminal::hide_cursor();
        Terminal::goto(&Position { x: 0, y: 0 });
        self.doc[self.tab].recalculate_offset(&self.config);
        self.render();
        Terminal::goto(&Position {
            x: self.doc[self.tab]
                .cursor
                .x
                .saturating_add(self.doc[self.tab].line_offset),
            y: self.doc[self.tab].cursor.y,
        });
        Terminal::show_cursor();
        Terminal::flush();
    }
    fn welcome_message(&self, text: &str, colour: SetForegroundColor) -> String {
        // Render the welcome message
        let pad = " ".repeat(
            (self.term.size.width / 2)
                .saturating_sub(text.len() / 2)
                .saturating_sub(self.config.general.line_number_padding_right)
                .saturating_sub(self.config.general.line_number_padding_left)
                .saturating_sub(1),
        );
        let pad_right = " ".repeat(
            (self.term.size.width.saturating_sub(1))
                .saturating_sub(text.len() + pad.len())
                .saturating_sub(self.config.general.line_number_padding_left)
                .saturating_sub(self.config.general.line_number_padding_right),
        );
        format!(
            "{}{}{}~{}{}{}{}{}{}{}{}",
            if self.config.theme.transparent_editor {
                RESET_BG
            } else {
                Reader::rgb_bg(self.config.theme.line_number_bg)
            },
            Reader::rgb_fg(self.config.theme.line_number_fg),
            " ".repeat(self.config.general.line_number_padding_left),
            RESET_FG,
            colour,
            " ".repeat(self.config.general.line_number_padding_right),
            if self.config.theme.transparent_editor {
                RESET_BG
            } else {
                Reader::rgb_bg(self.config.theme.editor_bg)
            },
            trim_end(
                &format!("{}{}", pad, text),
                self.term.size.width.saturating_sub(4)
            ),
            pad_right,
            RESET_FG,
            RESET_BG,
        )
    }
    fn status_line(&mut self) -> String {
        // Produce the status line
        // Create the left part of the status line
        let left = self.doc[self.tab].format(&self.config.general.status_left);
        // Create the right part of the status line
        let right = self.doc[self.tab].format(&self.config.general.status_right);
        // Get the padding value
        let padding = self.term.align_break(&left, &right);
        // Generate it
        format!(
            "{}{}{}{}{}{}{}",
            Attribute::Bold,
            Reader::rgb_fg(self.config.theme.status_fg),
            Reader::rgb_bg(self.config.theme.status_bg),
            trim_end(
                &format!("{}{}{}", left, padding, right),
                self.term.size.width
            ),
            RESET_BG,
            RESET_FG,
            Attribute::Reset,
        )
    }
    fn add_background(&self, text: &str) -> String {
        // Add a background colour to a line
        if self.config.theme.transparent_editor {
            text.to_string()
        } else {
            format!(
                "{}{}{}{}",
                Reader::rgb_bg(self.config.theme.editor_bg),
                text,
                self.term.align_left(&text),
                RESET_BG
            )
        }
    }
    fn command_line(&self) -> String {
        // Render the command line
        let line = &self.doc[self.tab].cmd_line.text;
        // Add the correct styling
        match self.doc[self.tab].cmd_line.msg {
            Type::Error => self.add_background(&format!(
                "{}{}{}{}{}",
                Attribute::Bold,
                Reader::rgb_fg(self.config.theme.error_fg),
                self.add_background(&trim_end(&line, self.term.size.width)),
                RESET_FG,
                Attribute::Reset
            )),
            Type::Warning => self.add_background(&format!(
                "{}{}{}{}{}",
                Attribute::Bold,
                Reader::rgb_fg(self.config.theme.warning_fg),
                self.add_background(&trim_end(&line, self.term.size.width)),
                RESET_FG,
                Attribute::Reset
            )),
            Type::Info => self.add_background(&format!(
                "{}{}{}",
                Reader::rgb_fg(self.config.theme.info_fg),
                self.add_background(&trim_end(&line, self.term.size.width)),
                RESET_FG,
            )),
        }
    }
    fn tab_line(&mut self) -> String {
        // Render the tab line
        let mut result = vec![];
        let mut widths = vec![];
        let active_background = Reader::rgb_bg(self.config.theme.active_tab_bg);
        let inactive_background = Reader::rgb_bg(self.config.theme.inactive_tab_bg);
        let active_foreground = Reader::rgb_fg(self.config.theme.active_tab_fg);
        let inactive_foreground = Reader::rgb_fg(self.config.theme.inactive_tab_fg);
        // Iterate through documents and create their tab text
        for num in 0..self.doc.len() {
            let this = format!(
                "{} {} {}{}{}\u{2502}",
                if num == self.tab {
                    format!(
                        "{}{}{}",
                        Attribute::Bold,
                        active_background,
                        active_foreground,
                    )
                } else {
                    format!("{}{}", inactive_background, inactive_foreground,)
                },
                self.doc[num].format(&self.config.general.tab),
                Attribute::Reset,
                inactive_background,
                inactive_foreground,
            );
            widths.push(self.exp.ansi_len(this.as_str()));
            result.push(this);
        }
        // Determine if the tab can be rendered on screen
        let mut more_right = true;
        while widths.iter().sum::<usize>() > self.term.size.width {
            if self.tab == 0 || self.tab == 1 {
                result.pop();
                widths.pop();
                more_right = false;
            } else {
                result.remove(0);
                widths.remove(0);
            }
        }
        if widths.iter().sum::<usize>() < self.term.size.width.saturating_sub(3) && !more_right {
            result.push("...".to_string());
        }
        let result = result.join("");
        format!(
            "{}{}{}{}{}{}",
            inactive_background,
            inactive_foreground,
            result,
            self.term.align_left(&result),
            RESET_FG,
            RESET_BG,
        )
    }
    fn render(&mut self) {
        // Draw the screen to the terminal
        let offset = self.doc[self.tab].offset;
        let mut frame = vec![self.tab_line()];
        let rendered = self.doc[self.tab].render(TabType::Spaces, 0);
        let reg = self.doc[self.tab].regex.clone();
        if self.config.theme.transparent_editor {
            // Prevent garbage characters spamming the screen
            Terminal::clear();
        }
        for row in OFFSET..self.term.size.height {
            // Clear the current line
            let row = row.saturating_sub(OFFSET);
            if let Some(r) = self.doc[self.tab].rows.get_mut(offset.y + row) {
                if r.updated {
                    r.update_syntax(&self.config, &reg, &rendered, offset.y + row, &self.theme);
                    r.updated = false;
                }
            }
            if row == self.term.size.height - 1 - OFFSET {
                // Render command line
                frame.push(self.command_line());
            } else if row == self.term.size.height - 2 - OFFSET {
                // Render status line
                frame.push(self.status_line());
            } else if row == self.term.size.height / 4 - OFFSET && self.doc[self.tab].show_welcome {
                frame.push(self.welcome_message(
                    &format!("Ox editor  v{}", VERSION),
                    Reader::rgb_fg(self.config.theme.editor_fg),
                ));
            } else if row == (self.term.size.height / 4).saturating_add(1) - OFFSET
                && self.doc[self.tab].show_welcome
            {
                frame.push(self.welcome_message(
                    "A Rust powered editor by Luke",
                    Reader::rgb_fg(self.config.theme.editor_fg),
                ));
            } else if row == (self.term.size.height / 4).saturating_add(3) - OFFSET
                && self.doc[self.tab].show_welcome
            {
                frame.push(self.welcome_message(
                    "To access the wiki: Press F1",
                    Reader::rgb_fg(self.config.theme.status_fg),
                ));
            } else if row == (self.term.size.height / 4).saturating_add(5) - OFFSET
                && self.doc[self.tab].show_welcome
            {
                frame.push(self.welcome_message(
                    "Start typing to begin",
                    Reader::rgb_fg(self.config.theme.status_fg),
                ));
            } else if let Some(line) = self.doc[self.tab]
                .rows
                .get(self.doc[self.tab].offset.y + row)
            {
                // Render lines of code
                frame.push(self.add_background(&line.render(
                    self.doc[self.tab].offset.x,
                    self.term.size.width,
                    self.doc[self.tab].offset.y + row,
                    self.doc[self.tab].line_offset,
                    &self.config,
                )));
            } else {
                // Render empty lines
                let o = self.doc[self.tab].line_offset.saturating_sub(
                    1 + self.config.general.line_number_padding_right
                        + self.config.general.line_number_padding_left,
                );
                frame.push(format!(
                    "{}{}{}",
                    Reader::rgb_fg(self.config.theme.line_number_fg),
                    self.add_background(&format!(
                        "{}{}~{}{}{}",
                        if self.config.theme.transparent_editor {
                            RESET_BG
                        } else {
                            Reader::rgb_bg(self.config.theme.line_number_bg)
                        },
                        " ".repeat(self.config.general.line_number_padding_left),
                        " ".repeat(self.config.general.line_number_padding_right),
                        " ".repeat(o),
                        Reader::rgb_bg(self.config.theme.editor_bg),
                    )),
                    RESET_FG
                ));
            }
        }
        print!("{}", frame.join("\r\n"));
    }
}<|MERGE_RESOLUTION|>--- conflicted
+++ resolved
@@ -584,11 +584,7 @@
             Event::MoveWord(direction) => match direction {
                 Direction::Left => self.doc[self.tab].word_left(&self.term.size),
                 Direction::Right => self.doc[self.tab].word_right(&self.term.size),
-<<<<<<< HEAD
-                _ => {}
-=======
                 _ => {},
->>>>>>> 77122694
             },
             Event::GotoCursor(pos) => {
                 let rows = &self.doc[self.tab].rows;
